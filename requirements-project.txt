pip>=21.2.4
setuptools>=58.2
wheel>=0.37
invoke>=1.6
gitpython>=3
pytz>=2021.3
requirements-parser>=0.2.0
<<<<<<< HEAD
pydoc-markdown>=3.13.0
mkdocs-bootswatch>=1.1
black # No version as this is constantly updating per Python Org Team
=======
twine>=3.7
mkdocs>=1
pydoc-markdown>=3,<4
mkdocs-bootswatch==1.1
>>>>>>> f2ba1549
<|MERGE_RESOLUTION|>--- conflicted
+++ resolved
@@ -5,13 +5,8 @@
 gitpython>=3
 pytz>=2021.3
 requirements-parser>=0.2.0
-<<<<<<< HEAD
-pydoc-markdown>=3.13.0
-mkdocs-bootswatch>=1.1
-black # No version as this is constantly updating per Python Org Team
-=======
 twine>=3.7
 mkdocs>=1
 pydoc-markdown>=3,<4
 mkdocs-bootswatch==1.1
->>>>>>> f2ba1549
+black # No version as this is constantly updating per Python Org Team