# CanvasXpress for Python

<a href="https://www.canvasxpress.org">
<img src="https://raw.githubusercontent.com/docinfosci/canvasxpress-python/main/readme/images/hexagon.png" align="left" width="175" style="vertical-align:middle;margin:10px 10px"> 
</a>
<br>

[***CanvasXpress***](https://www.canvasxpress.org) was developed as the core visualization component for bioinformatics
and systems biology analysis at Bristol-Myers Squibb. It supports a large number
of [visualizations ](https://www.canvasxpress.org/examples.html)
to display scientific and non-scientific data. ***CanvasXpress*** also includes a simple and unobtrusive
[user interface](https://www.canvasxpress.org/docs/interface.html) to explore complex data sets, a sophisticated and
unique mechanism to keep track of all user customization for
[Reproducible Research ](https://www.canvasxpress.org/docs/audit.html) purposes, as well as an 'out of the box'
broadcasting capability to synchronize selected data points across all ***CanvasXpress*** plots in a page. Data can be
easily sorted, grouped, transposed, transformed or clustered dynamically. The fully customizable mouse events as well as
the zooming, panning and drag-and-drop capabilities are features that make this library unique in its class.

<img src="https://raw.githubusercontent.com/docinfosci/canvasxpress-python/main/readme/images/sample_graphs.png" align="center" width="726"></a>

***CanvasXpress*** can be used for native Python integration for the following environments:

- [Shiny for Python](https://shiny.posit.co/py/)
- [Streamlit](https://streamlit.io/)
- [Plotly Dash](https://dash.plotly.com/)
- [Jupyter](https://jupyter.org/)
- [Flask](https://flask.palletsprojects.com/en/1.1.x/)
- [Django](https://www.djangoproject.com/)

The RStudio IDE Viewer is also used when running code chunks in Jupyter, Quarto, and RMD Python code chunks.

This ***CanvasXpress*** Python package is maintained by [Dr. Todd C. Brett](https://github.com/docinfosci), with support
from [Aggregate Genius Inc.](https://www.aggregate-genius.com), in cooperation with Dr. Isaac Neuhaus and the
***CanvasXpress*** team.

## Project Status

[![Release](https://img.shields.io/pypi/v/canvasxpress.svg)](https://pypi.org/project/canvasxpress)
[![Compatibility](https://img.shields.io/pypi/pyversions/canvasxpress.svg)](https://pypi.org/project/canvasxpress)
[![Implementations](https://img.shields.io/pypi/implementation/canvasxpress.svg)](https://pypi.org/project/canvasxpress)
[![PyPI - Downloads](https://img.shields.io/pypi/dm/canvasxpress)](https://pypi.org/project/canvasxpress)
[![docinfosci](https://circleci.com/gh/docinfosci/canvasxpress-python/tree/main.svg?style=shield)](https://circleci.com/gh/docinfosci/canvasxpress-python/?branch=main)
[![Coverage Status](https://coveralls.io/repos/github/docinfosci/canvasxpress-python/badge.svg?branch=main)](https://coveralls.io/github/docinfosci/canvasxpress-python?branch=main)
[![Activity](https://img.shields.io/github/last-commit/docinfosci/canvasxpress-python/develop)](https://github.com/docinfosci/canvasxpress-python)

## Documentation and Installation

### Documentation

Documentation is maintained on this page and at [CanvasXpress.org](https://www.canvasxpress.org) and LinkedIn:

- [Introduction to CanvasXpress for Python](https://www.linkedin.com/pulse/introducing-canvasxpress-python-todd-brett-hew0f/?trackingId=G8kTE2QyRH%2BrcVSzxJc8Hg%3D%3D)

### Installation

CanvasXpress for Python can be installed using _pip_:

The essential CanvasXpress package, for use with the CLI or flask and similar environments, can be installed using:

```terminal
pip install canvasxpress
```

or

```terminal
pip install "canvasxpress[core]"
```

In addition to _core_, the following additional targets can be used:

- _jupyter_ - installs additional packages to support rendering in Jupyter, Quarto, and IPython documents
- _dash_ - installs additional packages to support rendering in Plotly Dash applications
- _streamlit_ - installs additional packages to support rendering in Snowflake Streamlit applications
- _shiny_ - installs additional packages to support rendering in Posit Shiny for Python applications
- _rstudio_ - installs additional packages to support rendering in the Posit RStudio IDE Viewer, plus includes the same
  packages for jupyter and shiny
- _all_ - installs all additional packages to support rendering in any supported document or application

## Usage

This section provides general instructions on creating and customizing charts.

<details>
<summary>Click to read more</summary>

### Drawing Charts

The `CanvasXpress` object defines what a chart should contain and how it should be formatted, but rendering the chart is
performed by the functions `graph()` and `show_in_browser()`.

To use `graph()` import it from `canvasxpress.plot` and then call it by passing a `CanvasXpress` object. For example, a
Quarto, RMD, or Jupyter Notebook code chunk could be:

```python
from random import random

from canvasxpress.canvas import CanvasXpress
from canvasxpress.plot import graph

graph(
    CanvasXpress(
        data={
            "y": {
                "data": [
                    [random() % 100 for i in range(20)]
                ],
                "vars": ["A"],
            }
        },
        config={
            "background": "rgb(255,255,255)",
            "colorScheme": "CanvasXpress",
            "graphOrientation": "vertical",
            "graphType": "Area",
            "objectBorderColor": False,
            "plotBox": False,
            "plotBoxColor": "rgb(204,204,204)",
            "showLegend": False,
            "showLegendBorder": True,
            "smpLabelRotate": 90,
            "smpTitle": "time",
            "xAxis": ["A"],
            "xAxisTickRightShow": False,
            "yAxisTickTopShow": False
        },
        width=609,
        height=609
    )
)
```

Some application frameworks, such as _Shiny for Python_ and _Plotly Dash_, expect an object to be rendered to the
framework as part of the reactive flow. In these contexts, the `graph()` function creates an appropriate object and
returns it. That value can be assigned to a variable to be returned at a later point in the code, or be immediately
returned. See the Shiny for Python and Dash examples for specific usage.

`show_in_browser()` is similar to `graph()` except that it opens a browser window on the local system and displays the
chart. It's used to facilitate learning and debugging.

`graph()` does a good job of determining the runtime context to choose how the chart should be rendered, but in the case
installed packages or runtime configurations confuse the function an environment variable can be set to override
how `graph()` performs the rendering. Set `CANVASXPRESS_TARGET_CONTEXT` to be one of these values as appropriate for
this situation (and don't forget to pip install the necessary package support):

- rstudio
- shiny
- jupyter
- dash
- streamlit
- browser

For example:

```python
from os import environ

environ["CANVASXPRESS_TARGET_CONTEXT"] = "jupyter"
```

or via a shell (_bash_ example provided):

```shell
export CANVASXPRESS_TARGET_CONTEXT="jupyter"
```

### Default and Pinned CanvasXpress JavaScript Editions

CanvasXpress for Python generates JavaScript that assumes use of the latest available edition of CanvasXpress for
JavaScript, but it can be set to use a specific edition.

Review this site for available versions:
https://cdnjs.com/libraries/canvasXpress

The desired version is expressed as a `str`. Prior to generating a CanvasXpress chart use the following code to set the
edition that shall be used:

```python
from canvasxpress.canvas import CanvasXpress

CanvasXpress.set_cdn_edition("48.3")  # Or whatever available version is desired.
```

To use the default edition once again during the runtime session set the value to `None`.

This is the best way to assure a specific chart behavior for production application releases; however, once set any new
JavaScript edition features or fixes will not be available until the code is removed or a different version is set.

### Customizing Charts

Generally speaking, a `CanvasXpress` object accepts the following parameters:

#### render_to

`render_to` is a `str` value that identifies the chart when rendered into HTML. JavaScript functions can use this ID to
access the chart and perform CanvasXpress operations within the browser. Omitting `render_to` or setting it to
`None` will make the `CanvasXpress` object assume an anonymous mode in which a new GUID will be generated each time
`graph()` is called. If the chart will not be maniluated using JavaScript in the browser it is fine for charts to be
anonymous.

__NOTE:__ React environments regularly destroy and rebuild objects as the page is updated. In these environments it is
possible for the timing of object destruction and JavaScript execution to cause a crash. The best defense is to either
use anonymous mode, or if an ID must be known then a unique identifier should be set each time `graph()` is called. In
this manner an ID for a chart in the middle of being recreated is never referenced. For example:

```python
chart = CanvasXpress(...)
chart.render_to = str(guid4()).replace("-", "_")
return graph(chart)
```

Plotly's Dash framework uses React, and Dash applications should consider using only anonymous charts or assigning
unique values as the ID similar to the above code. Shiny for Python does not seem to suffer from this challenge.

#### data

`data` sets the chart's data and metadata. This is an involved topic, and
the [introductory article](https://www.linkedin.com/pulse/introducing-canvasxpress-python-todd-brett-hew0f/?trackingId=G8kTE2QyRH%2BrcVSzxJc8Hg%3D%3D)
is an excellent read to understand how data should be shaped. In general, data will be a `dict` (also known as an XYZ
object), Web URL, or `str`.

Data dict example:

```python
data_for_use_in_chart = {
    "y": {
        "data": [
            [random() % 100 for i in range(20)]
        ],
        "vars": ["A"],
    }
}
```

CanvasXpress for Python supports Pandas DataFrame assignments to `data`, plus supporting `sample_annotation` and
`variable_annotation` properties. If data is assigned in this manner, then on generation of the JavaScript the
CanvasXpress object will create an XYZ object using the DataFrame(s). 

```python
from canvasxpress.canvas import CanvasXpress
import pandas
import io
import requests

data_url = "https://www.canvasxpress.org/data/cX-generic-dat.txt"
data_raw = requests.get(data_url).content
data_df = pandas.read_csv(
    io.StringIO(data_raw.decode('utf-8')),
    sep="\t",
    index_col=0,
)

sample_annot_url = "https://www.canvasxpress.org/data/cX-generic-smp.txt"
sample_annot_raw = requests.get(sample_annot_url).content
sample_annot_df = pandas.read_csv(
    io.StringIO(sample_annot_raw.decode('utf-8')),
    sep="\t",
    index_col=0,
)

variable_annot_url = "https://www.canvasxpress.org/data/cX-generic-var.txt"
variable_annot_raw = requests.get(variable_annot_url).content
variable_annot_df = pandas.read_csv(
    io.StringIO(variable_annot_raw.decode('utf-8')),
    sep="\t",
    index_col=0,
)

cx = CanvasXpress(
    data=data_df,
    sample_annotation=sample_annot_df,
    variable_annotation=variable_annot_df,
    config={
        "graphOrientation": "vertical",
        "graphType": "Dotplot",
        "lineType": "spline",
        "llmHeader": [
            ["V1", "V2", "V3", "V4", "Factor1", "Factor2", "Factor3", "Factor4", "Factor5", "Factor6"]
        ],
        "showSmpOverlaysLegend": True,
        "smpOverlayProperties": {
            "Factor4": {
                "color": "blue",
                "thickness": 50,
                "type": "Bar",
                "showLegend": "True"
            },
            "Factor5": {
                "thickness": 50,
                "color": "grey",
                "type": "Bar",
                "showLegend": "True"
            },
            "Factor6": {
                "showLegend": "True",
                "thickness": 50,
                "color": "red",
                "type": "Bar"
            },
            "Factor1": {
                "type": "Default",
                "color": "rgb(10,176,219)",
                "spectrum": ["rgb(69,117,180)", "rgb(145,191,219)", "rgb(224,243,248)", "rgb(255,255,191)",
                             "rgb(254,224,144)", "rgb(252,141,89)", "rgb(215,48,39)"],
                "scheme": "CanvasXpress",
                "hideName": False,
                "hideValue": False,
                "showLegend": True,
                "legendColumns": False,
                "showBox": True,
                "ticksOnBottomOrLeft": True,
                "rotate": False,
                "invert": False,
                "position": "bottom"
            },
            "Factor2": {
                "type": "Default",
                "color": "rgb(254,211,133)",
                "spectrum": ["rgb(69,117,180)", "rgb(145,191,219)", "rgb(224,243,248)", "rgb(255,255,191)",
                             "rgb(254,224,144)", "rgb(252,141,89)", "rgb(215,48,39)"],
                "scheme": "CanvasXpress",
                "hideName": False,
                "hideValue": False,
                "showLegend": True,
                "legendColumns": False,
                "showBox": True,
                "ticksOnBottomOrLeft": True,
                "rotate": False,
                "invert": False,
                "position": "bottom"
            },
            "Factor3": {
                "type": "Default",
                "color": "rgb(254,105,105)",
                "spectrum": ["rgb(69,117,180)", "rgb(145,191,219)", "rgb(224,243,248)", "rgb(255,255,191)",
                             "rgb(254,224,144)", "rgb(252,141,89)", "rgb(215,48,39)"],
                "scheme": "CanvasXpress",
                "hideName": False,
                "hideValue": False,
                "showLegend": True,
                "legendColumns": False,
                "showBox": True,
                "ticksOnBottomOrLeft": True,
                "rotate": False,
                "invert": False,
                "position": "bottom"
            }
        },
        "smpOverlays": ["Factor1", "Factor2", "Factor3"],
        "smpTextRotate": 45,
        "smpTitle": "Collection of Samples",
        "smpTitleFontStyle": "italic",
        "subtitle": "Random Data",
        "theme": "CanvasXpress",
        "title": "Dotplot Graph",
        "xAxis": ["V1", "V2", "V3", "V4"],
        "xAxisTickFormat": "%.0f Mil."
    },
)
```

If a DataFrame is assigned to `data` then its index will be used for `xyz["y"]["vars"]` values and its header will be
used for the `xyz["y"]["smps"]` values.

If a DataFrame is assigned to `sample_annotation` or `variable_annotation` then the following strategy will be used to
determine how the DataFrame should be parsed to create the corresponding `x` and `z` properties, respectively:

1. The first column is first inspected to see if all of the column values match one of the available
   sample (`xyz["y"]["smps"]` aka columns) or variable (`xyz["y"]["vars"]` aka rows) values.
2. If a match is not made within the column, then the first row is inspected for the same criteria.
3. Next, the DataFrame headers will be inspected.
4. Finally, the DataFrame index will be used regardless of a match.

If no DataFrame is assigned to the `sample_annotation` or `variable_annotation` properties then those portions of the
xyz object will simply be ommitted.

`sample_annotation` and `variable_annotation` can only be used if the `data` property is already a DataFrame.  If any
other type is used, such as a `dict` or `str` then an exception will be raised.

`data`, `sample_annotation`, and `variable_annotation` can be set to `None` to remove their values.

Data URL example:

```python
data_for_use_in_chart = "https://corgis-edu.github.io/corgis/datasets/csv/state_demographics/state_demographics.csv"
```

Data text (CSV) example:

```python
data_for_use_in_chart = """
"State","Population.Population Percent Change","Population.2014 Population"
"Connecticut","-10.2","3605944"
"Delaware","8.4","989948"
"""
```

#### config

`config` describes the chart's formatting. It is a `dict` in which properties are specified and assigned values. All of
the values must be compliant with Python's `json.dumps()` function. For example:

```python
config = {
             "background": "rgb(255,255,255)",
             "colorScheme": "CanvasXpress",
             "graphOrientation": "vertical",
             "graphType": "Area",
             "objectBorderColor": False,
             "plotBox": False,
             "plotBoxColor": "rgb(204,204,204)",
             "showLegend": False,
             "showLegendBorder": True,
             "smpLabelRotate": 90,
             "smpTitle": "time",
             "xAxis": ["A"],
             "xAxisTickRightShow": False,
             "yAxisTickTopShow": False
         },
```

#### width and height

`width` and `height` specify the chart's dimensions as pixels. If ommitted the CanvasXpress edition active for the
browser will assign default values, such as 500px by 500px.

#### Javascript Events

CanvasXpress provides support for Javascript events via hook functions that are called when events occur, such as mouse
movement or clicks. These events are supported via the canvasxpress.js sub-package. `CXEvent` objects hold the
Javascript instructions for Web events. An example event for graph clicks with popup information is:

```python
from canvasxpress.js.function import CXEvent

CXEvent(
    id="click",
    script="""
    var s = 'click on var ' + o.y.vars[0] + ' and smp ' + o.y.smps[0];
    t.showInfoSpan(e, s);
    """
)
```

The general JavaScript template of a CanvasXpress Javascript hook function is:

```javascript
function (o, e, t) {
    // script logic goes here
};
```

`CXEvent` objects can be provided as a single object or as a list. Here's an example of an event the provides additional
information about chart data upon a user click:

```python
from canvasxpress.canvas import CanvasXpress
from canvasxpress.plot import graph
from canvasxpress.js.function import CXEvent

graph(
    CanvasXpress(
        render_to="example_chart",
        data={
            "y": {
                "vars": ["Gene1"],
                "smps": ["Smp1", "Smp2", "Smp3"],
                "data": [[10, 35, 88]]
            }
        },
        config={
            "graphOrientation": "vertical",
            "graphType": "Bar",
            "showLegend": False,
            "smpLabelRotate": 90,
            "smpTitle": "Samples",
            "theme": "CanvasXpress",
            "title": "Bar Graph Title",
            "xAxisTitle": "Value"
        },
        events=[
            CXEvent(
                id="click",
                script="""
                var s = 'click on var ' + o.y.vars[0] + ' and smp ' + o.y.smps[0];
                t.showInfoSpan(e, s);
                """
            ),
        ]
    )
)
```

### Converting to and from Reproducible JSON

CanvasXpress for Python can also convert to and from reproducible JSONs usable with the JavaScript and R editions of the
library.  `convert_to_reproducible_json` takes an existing CanvasXpress object and provides a `str` copy of the JSON,
which can then be logged for debugging or saved to disk for use elsewhere.  `convert_from_reproducible_json` does the
opposite by taking a reproducible JSON `str` and providing the CanvasXpress object equivalent.

_Note: Events are not currently supported for import. This will be provided in a future edition. Export supports
events._

For example, do the following to see the JSON in the Python console:

```python
from canvasxpress.canvas import CanvasXpress
from canvasxpress.plot import convert_to_reproducible_json
from canvasxpress.js.function import CXEvent

print(
    convert_to_reproducible_json(
        CanvasXpress(
            render_to="example_chart",
            data={
                "y": {
                    "vars": ["Gene1"],
                    "smps": ["Smp1", "Smp2", "Smp3"],
                    "data": [[10, 35, 88]]
                }
            },
            config={
                "graphOrientation": "vertical",
                "graphType": "Bar",
                "showLegend": False,
                "smpLabelRotate": 90,
                "smpTitle": "Samples",
                "theme": "CanvasXpress",
                "title": "Bar Graph Title",
                "xAxisTitle": "Value"
            },
            events=[
                CXEvent(
                    id="click",
                    script="""
                    var s = 'click on var ' + o.y.vars[0] + ' and smp ' + o.y.smps[0];
                    t.showInfoSpan(e, s);
                    """
                ),
            ]
        )
    )
)
```

The console would display:

```text
{
    "renderTo": "example_chart",
    "data": {"y": {"vars": ["Gene1"], "smps": ["Smp1", "Smp2", "Smp3"], "data": [[10, 35, 88]]}, "x": {}, "z": {}},
    "config": {"graphOrientation": "vertical", "graphType": "Bar", "showLegend": false, "smpLabelRotate": 90, "smpTitle": "Samples", "theme": "CanvasXpress", "title": "Bar Graph Title", "xAxisTitle": "Value"},
    "afterRender": [],
    "otherParams": {},
    "events": {'click': function(o, e, t){
                    var s = 'click on var ' + o.y.vars[0] + ' and smp ' + o.y.smps[0];
                    t.showInfoSpan(e, s);
                    }},
    "width": 500,
    "height": 500
}
```

<<<<<<< HEAD
This text could be saved to a file, such as `example.json`, and then dragged onto a CanvasXpress chart in a browser to
load the equivalent chart. In fact, CanvasXpress for Python uses the core functionality producing JSON output to make
charts available in contexts such as Dash and Shiny.
=======
This text could be saved to a file, such as `example.json`, and then dragged onto a CanvasXpress chart in a browser
to load the equivalent chart.  In fact, CanvasXpress for Python uses the core functionality producing JSON output to 
make charts available in contexts such as Dash and Shiny.
</details>
>>>>>>> 816bfc39

## Application, NoteBook, and Console Examples

### Rendering Charts in the RStudio IDE Viewer Pane

The RStudio IDE's Viewer panel is now supported for rendering interactive charts in the Viewer!  When the `graph()`
function is called it detects that RStudio is running and renders the chart in the Viewer instead of a document, such as
for Quarto code chunks. However, if the document is a Quarto or RMD file and the appropriate HTML (etc.)
generation is performed then the CanvasXpress charts will be embedded in the generated output file as normal.

### A Basic Python Script / Console Example

Charts can be defined in scripts or a console session and then displayed using the default browser, assuming that a
<<<<<<< HEAD
graphical browser with Javascript support is available on the host system. To do so use the `show_in_browser()`
function instead of graph()`.
=======
graphical browser with Javascript support is available on the host system.  To do so use the `show_in_browser()`
function instead of `graph()`.

<details>
<summary>Click to read more</summary>
>>>>>>> 816bfc39

```python
from canvasxpress.canvas import CanvasXpress
from canvasxpress.plot import show_in_browser

if __name__ == "__main__":
    # Define a CX bar chart with some basic data
    chart: CanvasXpress = CanvasXpress(
        data={
            "y": {
                "vars": ["Gene1"],
                "smps": ["Smp1", "Smp2", "Smp3"],
                "data": [[10, 35, 88]]
            }
        },
        config={
            "graphType": "Bar"
        }
    )

    # Display the chart in its own Web page
    show_in_browser(chart)
```

Upon running the example the following chart will be displayed on systems such as MacOS X, Windows, and Linux with
graphical systems:

<img src="https://raw.githubusercontent.com/docinfosci/canvasxpress-python/main/readme/examples/flask_bar_chart_basic.png" align="center" width="600"></a>
</details>

### A Shiny for Python Example

[Shiny for Python](https://shiny.posit.co/py/) is a new dashboard framework inspired by the highly successful Shiny for
R framework produced by Posit (formerly RStudio). This example shows how to create a basic Shiny for Python application
using a CanvasXpress Shiny element.

<details>
<summary>Click to read more</summary>

A basic Shiny for Python app provides a means by which:

1. A local development server can be started
1. A function can respond to input or draw an initial UI

First install Shiny for Python and CanvasXpress for Python:

```terminal
pip install shiny
pip install canvasxpress[shiny]
```

Then create a demo file, such as `app.py`, and insert:

```python
from random import random

from shiny import App, ui, render, reactive

from canvasxpress.canvas import CanvasXpress
from canvasxpress.render.shiny import output_canvasxpress
from canvasxpress.plot import graph

app_ui = ui.page_fluid(
    ui.row(
        ui.input_slider(
            "points_desired",
            "Points",
            min=0,
            max=100,
            value=0,
        ),
    ),
    ui.row(
        output_canvasxpress("chart_view"),
    )
)


def server(input, output, session):
    @render.ui
    @reactive.event(input.points_desired)
    def chart_view():
        return graph(
            CanvasXpress(
                data={
                    "y": {
                        "data": [
                            [random() % 100 for i in range(input.points_desired())]
                        ],
                        "vars": ["A"],
                    }
                },
                config={
                    "background": "rgb(255,255,255)",
                    "colorScheme": "CanvasXpress",
                    "graphOrientation": "vertical",
                    "graphType": "Area",
                    "objectBorderColor": False,
                    "plotBox": False,
                    "plotBoxColor": "rgb(204,204,204)",
                    "showLegend": False,
                    "showLegendBorder": True,
                    "smpLabelRotate": 90,
                    "smpTitle": "time",
                    "xAxis": ["A"],
                    "xAxisTickRightShow": False,
                    "yAxisTickTopShow": False
                },
                width=500,
                height=500
            )
        )


app = App(app_ui, server)
```

#### Run the App and View the Page

On the command line, execute:

```terminal
shiny run --reload --launch-browser app.py
```

And output similar to the following will be provided:

```terminal
Uvicorn running on http://127.0.0.1:8000 (Press CTRL+C to quit)
```

Browsing to `http://localhost:8000/` will result in a page with a CanvasXpress chart, which is being hosted by the Shiny
for Python framework:

<img src="https://raw.githubusercontent.com/docinfosci/canvasxpress-python/main/readme/examples/shiny_chart_example.png" align="center" width="600"></a>

Congratulations!  You have created a Shiny for Python CanvasXpress app!
</details>

### A Streamlit Example

[Streamlit](https://streamlit.io) is a popular dashboard framework that is simplified compared to Dash and Shiny, but
just as powerful in terms of reactivity and extensions. This example shows how to create a basic Streamlit application
using a CanvasXpress Streamlit element.

<details>
<summary>Click to read more</summary>

A basic Streamlit app provides a means by which:

1. A local development server can be started
1. A function can respond to a URL

First install Streamlit and CanvasXpress for Python:

```terminal
pip install streamlit
pip install canvasxpress[streamlit]
```

Then create a demo file, such as `app.py`, and insert:

```python
import random

import streamlit as st

from canvasxpress.canvas import CanvasXpress
from canvasxpress.plot import graph

# A basic bar chart.  It's anonymous, so no render_to.  Data is added during the draw phase.
bar_chart = CanvasXpress(
    config={
        "graphOrientation": "vertical",
        "plotBox": True,
        "showLegend": False,
        "smpLabelRotate": 90,
        "smpTitle": "Samples",
        "theme": "CanvasXpress",
        "title": "Bar Graph Title",
        "xAxis": ["V1"],
        "xAxisTitle": "Value",
        "graphType": "Bar"
    },
    width=500,
    height=500
)

# Write the UI to the browser
# This code will be re-executed with each click of the button

# Name the theme
st.title('CanvasXpress in Streamlit!')

# Some columns to organize the button and chart
column1, column2 = st.columns([1, 3])

# A column with our data generator button
with column1:
    # This has no associated action, so by default it triggers a redraw of the UI.
    st.button("Generate New Data")

# Another column with the chart displayed
# With each redraw generate new random values
bar_chart.data = {
    "y": {
        "vars": ["V1"],
        "smps": ["S1", "S2", "S3"],
        "data": [
            [
                random.randint(100, 10000),
                random.randint(100, 10000),
                random.randint(100, 10000),
            ]
        ]
    }
}
with column2:
    # This plots the CanvasXpress chart into the UI.
    graph(bar_chart)
```

#### Run the App and View the Page

On the command line, execute:

```terminal
streamlit run app.py
```

And output similar to the following will be provided:

```terminal
Running on http://localhost:8501/ (Press CTRL+C to quit)
```

Browsing to `http://localhost:8501/` will result in a page with a CanvasXpress chart, which is being hosted by the
Streamlit framework:

<img src="https://raw.githubusercontent.com/docinfosci/canvasxpress-python/main/readme/examples/streamlit_chart_basic.png" align="center" width="600"></a>

Congratulations!  You have created a Streamlit CanvasXpress app!
</details>

### A Dash Example

[Plotly Dash](https://dash.plotly.com/) is a popular dashboard framework similar to Shiny for Python or R. Dash
applications are Web pages with widgets and elements facilitating the interactive presentation of information. This
example shows how to create a basic Dash application using a CanvasXpress Dash element.

<details>
<summary>Click to read more</summary>

#### Create a Basic Dash App

A basic Dash app provides a means by which:

1. A local development server can be started
1. A function can respond to a URL

First install Dash and CanvasXpress for Python:

```terminal
pip install dash
pip install canvasxpress[dash]
```

Then create a demo file, such as `app.py`, and insert:

```python
from random import random

from dash import Dash, html

from canvasxpress.canvas import CanvasXpress
from canvasxpress.plot import graph

g_app = Dash(__name__)

colors = {
    "background": "#111111",
    "text": "rgb(127,219,255)",
}

# Application
g_app.layout = html.Div(
    style={"backgroundColor": colors["background"]},
    children=[
        html.H1(
            children="Hello Dash",
            style={"textAlign": "center", "color": colors["text"]},
        ),
        html.H2(
            children=(
                "An Example of the Advanced CanvasXpress and CXDashElementFactory"
                " Classes for Plotting a CanvasXpress Chart"
            ),
            style={"textAlign": "center", "color": colors["text"]},
        ),
        html.Div(
            id="chart-container",
            children=[
                html.Div(
                    id="cx-container",
                    style={"textAlign": "center"},
                    children=graph(
                        CanvasXpress(
                            data={
                                "y": {
                                    "data": [
                                        [random() % 100 for i in range(5)]
                                    ],
                                    "vars": ["A"],
                                }
                            },
                            config={
                                "background": "rgb(255,255,255)",
                                "colorScheme": "CanvasXpress",
                                "graphOrientation": "vertical",
                                "graphType": "Area",
                                "objectBorderColor": False,
                                "plotBox": False,
                                "plotBoxColor": "rgb(204,204,204)",
                                "showLegend": False,
                                "showLegendBorder": True,
                                "smpLabelRotate": 90,
                                "smpTitle": "time",
                                "xAxis": ["A"],
                                "xAxisTickRightShow": False,
                                "yAxisTickTopShow": False
                            },
                            width=500,
                            height=500
                        )
                    ),
                ),
            ],
        ),
    ],
)

if __name__ == "__main__":
    g_app.run_server(debug=True)
```

#### Run the App and View the Page

On the command line, execute:

```terminal
python3 app.py
```

And output similar to the following will be provided:

```terminal
Running on http://127.0.0.1:8050/ (Press CTRL+C to quit)
```

Browsing to `http://127.0.0.1:8050/` will result in a page with a CanvasXpress chart, which is being hosted by the Dash
framework:

<img src="https://raw.githubusercontent.com/docinfosci/canvasxpress-python/main/readme/examples/dash_chart_basic.png" align="center" width="600"></a>

Congratulations!  You have created a Plotly Dash CanvasXpress app!
</details>

### A Flask Example

[Flask](https://palletsprojects.com/p/flask/) is a popular lean Web development framework for Python based applications.
Flask applications can serve Web pages, RESTful APIs, and similar backend service concepts. This example shows how to
create a basic Flask application that provides a basic Web page with a CanvasXpress chart composed using Python in the
backend.

The concepts in this example equally apply to other frameworks that can serve Web pages, such as Django and Tornado.

<details>
<summary>Click to read more</summary>

#### Create a Basic Flask App

A basic Flask app provides a means by which:

1. A local development server can be started
1. A function can respond to a URL

First install Flask and CanvasXpress for Python:

```terminal
pip install -U Flask canvasxpress
```

Then create a demo file, such as `app.py`, and insert:

```python
# save this as app.py
from flask import Flask

app = Flask(__name__)


@app.route('/')
def canvasxpress_example():
    return "Hello!"
```

On the command line, execute:

```terminal
flask run
```

And output similar to the following will be provided:

```terminal
Running on http://127.0.0.1:5000/ (Press CTRL+C to quit)
```

Browsing to `http://127.0.0.1:5000/` will result in a page with the text
*Hello!*.

#### Add a Chart

CanvasXpress for Python can be used to define a chart with various attributes and then generate the necessary HTML and
Javascript for proper display in the browser.

Add a `templates` directory to the same location as the `app.py` file, and inside add a file
called `canvasxpress_example.html`. Inside the file add:

```html

<html>
<head>
    <meta charset="UTF-8">
    <title>Flask CanvasXpress Example</title>

    <!-- 2. Include the CanvasXpress library -->
    <link
            href='https://www.canvasxpress.org/dist/canvasXpress.css'
            rel='stylesheet'
            type='text/css'
    />
    <script
            src='https://www.canvasxpress.org/dist/canvasXpress.min.js'
            type='text/javascript'>
    </script>

    <!-- 3. Include script to initialize object -->
    <script type="text/javascript">
        onReady(function () {
            {
                {
                    canvas_source | safe
                }
            }
        })
    </script>

</head>
<body>

<!-- 1. DOM element where the visualization will be displayed -->
{{canvas_element|safe}}

</body>
</html>
```

The HTML file, which uses [Jinja syntax](https://palletsprojects.com/p/jinja/) achieves three things:

1. Provides a location for a `<div>` element that marks where the chart will be placed.
1. References the CanvasXpress CSS and JS files needed to illustrate and operate the charts.
1. Provides a location for the Javascript that will replace the chart `<div>` with a working element on page load.

Going back to our Flask app, we can add a basic chart definition with some data to our example function:

```python
from flask import Flask, render_template
from canvasxpress.canvas import CanvasXpress

app = Flask(__name__)


@app.route('/')
def canvasxpress_example():
    # Define a CX bar chart with some basic data
    chart: CanvasXpress = CanvasXpress(
        data={
            "y": {
                "vars": ["Gene1"],
                "smps": ["Smp1", "Smp2", "Smp3"],
                "data": [[10, 35, 88]]
            }
        },
        config={
            "graphType": "Bar"
        }
    )

    # Get the HTML parts for use in our Web page:
    html_parts: dict = chart.render_to_html_parts()

    # Return a Web page based on canvasxpress_example.html and our HTML parts
    return render_template(
        "canvasxpress_example.html",
        canvas_element=html_parts["cx_canvas"],
        canvas_source=html_parts["cx_js"]
    )
```

#### Run the App and View the Page

Rerun the flask app on the command line and browse to the indicated IP and URL. A page similar to the following will be
displayed:

<img src="https://raw.githubusercontent.com/docinfosci/canvasxpress-python/main/readme/examples/flask_bar_chart_basic.png" align="center" width="600"></a>

Congratulations!  You have created a Flask CanvasXpress app!
</details><|MERGE_RESOLUTION|>--- conflicted
+++ resolved
@@ -561,16 +561,10 @@
 }
 ```
 
-<<<<<<< HEAD
-This text could be saved to a file, such as `example.json`, and then dragged onto a CanvasXpress chart in a browser to
-load the equivalent chart. In fact, CanvasXpress for Python uses the core functionality producing JSON output to make
-charts available in contexts such as Dash and Shiny.
-=======
 This text could be saved to a file, such as `example.json`, and then dragged onto a CanvasXpress chart in a browser
 to load the equivalent chart.  In fact, CanvasXpress for Python uses the core functionality producing JSON output to 
 make charts available in contexts such as Dash and Shiny.
 </details>
->>>>>>> 816bfc39
 
 ## Application, NoteBook, and Console Examples
 
@@ -584,16 +578,11 @@
 ### A Basic Python Script / Console Example
 
 Charts can be defined in scripts or a console session and then displayed using the default browser, assuming that a
-<<<<<<< HEAD
-graphical browser with Javascript support is available on the host system. To do so use the `show_in_browser()`
-function instead of graph()`.
-=======
 graphical browser with Javascript support is available on the host system.  To do so use the `show_in_browser()`
 function instead of `graph()`.
 
 <details>
 <summary>Click to read more</summary>
->>>>>>> 816bfc39
 
 ```python
 from canvasxpress.canvas import CanvasXpress
