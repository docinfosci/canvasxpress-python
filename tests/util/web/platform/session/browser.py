--- conflicted
+++ resolved
@@ -16,11 +16,7 @@
 
 
 def sessions(
-<<<<<<< HEAD
-    url: str = TEST_SERVER_URL, use_chrome=True, use_firefox=False
-=======
         url: str = TEST_SERVER_URL
->>>>>>> f2ba1549
 ) -> ManagedBrowser:
     """
     A WebDriver generator that provides browser sessions for each of the
@@ -28,25 +24,6 @@
     :param url: The URL with which to associate the TestBrowsers
     :return: A WebDriver for each supported browser per request
     """
-<<<<<<< HEAD
-    if use_chrome:
-        with ChromeManagedBrowser(url) as browser:
-            allure.attach(
-                name=f"Info - {browser.platform} browser provided",
-                body=url,
-                attachment_type=allure.attachment_type.TEXT,
-            )
-            yield browser
-
-    if use_firefox:
-        with FireFoxManagedBrowser(url) as browser:
-            allure.attach(
-                name=f"Info - {browser.platform} browser provided",
-                body=url,
-                attachment_type=allure.attachment_type.TEXT,
-            )
-            yield browser
-=======
     with ChromeManagedBrowser(url) as browser:
         allure.attach(
             name=f"Info - {browser.platform} browser provided",
@@ -54,10 +31,12 @@
             attachment_type=allure.attachment_type.TEXT
         )
         yield browser
->>>>>>> f2ba1549
 
 
-@pytest.fixture(scope="function", params=get_target_urls())
+@pytest.fixture(
+    scope='function',
+    params=get_target_urls()
+)
 def browsers(request) -> sessions():
     """
     A test fixture that provides a set of browsres in which tests should be
